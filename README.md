# Functions hub 

This functions hub is intended to be a centralized location for open source contributions of function components.  
These are functions expected to be run as independent mlrun pipeline compnents, and as public contributions, 
it is expected that contributors follow certain guidelines/protocols (please chip-in).

## Functions

| function | kind | description | categories |
| --- | --- | --- | --- |
| [aggregate](aggregate/aggregate.ipynb) | job | Rolling aggregation over Metrics and Lables according to specifications | data-prep |
| [arc-to-parquet](arc_to_parquet/arc_to_parquet.ipynb) | job | retrieve remote archive, open and save as parquet | data-movement, utils |
| [bert-embeddings](bert_embeddings/bert_embeddings.ipynb) | nuclio | Get BERT based embeddings for given text | NLP, BERT, embeddings |
| [churn-test](churn_server/churn_server.ipynb) | nuclio | churn classification and predictor | serving, ml |
| [cox-test](coxph_test/coxph_test.ipynb) | job | test cox proportional hazards model | ml, test |
| [cox-hazards](coxph_trainer/coxph_trainer.ipynb) | job | cox proportional hazards, kaplan meier plots | training, ml |
| [describe](describe/describe.ipynb) | job | describe and visualizes dataset stats | analysis |
| [describe-dask](describe_dask/describe_dask.ipynb) | job | describe and visualizes dataset stats | analysis |
| [feature-perms](feature_perms/feature_perms.ipynb) | job | estimate feature importances using permutations | analysis |
| [feature-selection](feature_selection/feature_selection.ipynb) | job | Select features through multiple Statistical and Model filters | data-prep, ml |
| [gen-class-data](gen_class_data/gen_class_data.ipynb) | job | simulate classification data using scikit-learn | simulators, ml |
| [github-utils](github_utils/github_utils.ipynb) | job | add comments to github pull requests | notifications, utils |
| [load-dask](load_dask/load_dask.ipynb) | dask | load dask cluster with data | data-movement, utils |
| [load-dataset](load_dataset/load_dataset.ipynb) | job | load a toy dataset from scikit-learn | data-source, ml |
| [sklearn-server](model_server/model_server.ipynb) | nuclio | generic sklearn model server | serving, ml |
| [model-server-tester](model_server_tester/model_server_tester.ipynb) | job | test model servers | ml, test |
| [open-archive](open_archive/open_archive.ipynb) | job | Open a file/object archive into a target directory | data-movement, utils |
| [send-email](send_email/send_email.ipynb) | job | Send Email messages through SMTP server | notifications |
| [sentiment-analysis-server](sentiment_analysis_serving/bert_sentiment_analysis_serving.ipynb) | nuclio | BERT based sentiment classification model | serving, NLP, BERT, sentiment analysis |
| [sklearn-classifier](sklearn_classifier/sklearn_classifier.ipynb) | job | train any classifier using scikit-learn's API | ml, training |
| [slack-notify](slack_notify/slack_notify.ipynb) | job | Send Slack notification | ops |
<<<<<<< HEAD
| [spark-submit](spark_submit/spark_submit.ipynb) | job | runing spark submit job | data-movement, ml |
=======
| [submit](spark_submit/spark_submit.ipynb) | job |  |  |
| [sql-to-file](sql_to_file/sql_to_file.ipynb) | job | SQL To File - Ingest data using SQL query | data-prep |
>>>>>>> 0251037f
| [test-classifier](test_classifier/test_classifier.ipynb) | job | test a classifier using held-out or new data | ml, test |
| [tensorflow-v1-2layers](tf1_serving/tf1_serving.ipynb) | nuclio | tf1 image classification server | serving, dl |
| [tensorflow-v2-2layers](tf2_serving/tf2_serving.ipynb) | nuclio | tf2 image classification server | serving, dl |
| [xgb-custom](xgb_custom/xgb_custom.ipynb) | job | train an xgboost model using the low-level api | analysis |
| [xgb-test](xgb_serving/xgb_serving.ipynb) | nuclio | xgboost test data classification server | serving, ml |
| [xgb-trainer](xgb_trainer/xgb_trainer.ipynb) | job | train multiple model types using xgboost | training, ml, experimental |<|MERGE_RESOLUTION|>--- conflicted
+++ resolved
@@ -29,12 +29,8 @@
 | [sentiment-analysis-server](sentiment_analysis_serving/bert_sentiment_analysis_serving.ipynb) | nuclio | BERT based sentiment classification model | serving, NLP, BERT, sentiment analysis |
 | [sklearn-classifier](sklearn_classifier/sklearn_classifier.ipynb) | job | train any classifier using scikit-learn's API | ml, training |
 | [slack-notify](slack_notify/slack_notify.ipynb) | job | Send Slack notification | ops |
-<<<<<<< HEAD
 | [spark-submit](spark_submit/spark_submit.ipynb) | job | runing spark submit job | data-movement, ml |
-=======
-| [submit](spark_submit/spark_submit.ipynb) | job |  |  |
 | [sql-to-file](sql_to_file/sql_to_file.ipynb) | job | SQL To File - Ingest data using SQL query | data-prep |
->>>>>>> 0251037f
 | [test-classifier](test_classifier/test_classifier.ipynb) | job | test a classifier using held-out or new data | ml, test |
 | [tensorflow-v1-2layers](tf1_serving/tf1_serving.ipynb) | nuclio | tf1 image classification server | serving, dl |
 | [tensorflow-v2-2layers](tf2_serving/tf2_serving.ipynb) | nuclio | tf2 image classification server | serving, dl |
