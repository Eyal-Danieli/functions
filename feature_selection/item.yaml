--- conflicted
+++ resolved
@@ -12,11 +12,7 @@
   author: orz
 maintainers: []
 marketplaceType: ''
-<<<<<<< HEAD
-mlrunVersion: 1.6.3
-=======
 mlrunVersion: 1.6.4
->>>>>>> 639bb270
 name: feature-selection
 platformVersion: 3.6.0
 spec:
