--- conflicted
+++ resolved
@@ -2,13 +2,8 @@
 metadata:
   name: xgb-serving
   tag: ''
-<<<<<<< HEAD
-  hash: 9f1a17b5c8bfaf2b72bd63e5f3cd137e3ed9db1d
-  project: default
-=======
   hash: d80a0b814b7707e100b3cd7d69fee276ebb2ff16
   project: ''
->>>>>>> 6a7c082f
   labels:
     author: Daniel
   categories:
@@ -39,54 +34,16 @@
       outputs:
       - default: ''
       lineno: 14
-    init_context:
-      name: init_context
-      doc: ''
-      parameters:
-      - name: context
-        default: ''
-      outputs:
-      - default: ''
-      lineno: 22
-    handler:
-      name: handler
-      doc: ''
-      parameters:
-      - name: context
-        default: ''
-      - name: event
-        default: ''
-      outputs:
-      - default: ''
-      lineno: 25
   description: deploy an XGBoost model server.
   min_replicas: 1
   max_replicas: 4
-  env:
-  - name: MODEL_CLASS
-    value: XGBoostModel
-  base_spec:
-    apiVersion: nuclio.io/v1
-    kind: Function
-    metadata:
-      name: xgb-serving
-      labels: {}
-      annotations:
-        nuclio.io/generated_by: function generated from /Users/aviasulin/PycharmProjects/mlrun/functions/xgb_serving/xgb_serving.py
-    spec:
-      runtime: python:3.6
-      handler: xgb_serving:handler
-      env: []
-      volumes: []
-      build:
-        commands: []
-        noBaseImagesPull: true
-        functionSourceCode: aW1wb3J0IG9zCmltcG9ydCBqc29uCmltcG9ydCBudW1weSBhcyBucAppbXBvcnQgeGdib29zdCBhcyB4Z2IKZnJvbSBjbG91ZHBpY2tsZSBpbXBvcnQgbG9hZAppbXBvcnQgbWxydW4KCgpjbGFzcyBYR0Jvb3N0TW9kZWwobWxydW4ucnVudGltZXMuTUxNb2RlbFNlcnZlcik6CiAgICBkZWYgbG9hZChzZWxmKToKICAgICAgICBtb2RlbF9maWxlLCBleHRyYV9kYXRhID0gc2VsZi5nZXRfbW9kZWwoIi5wa2wiKQogICAgICAgIHNlbGYubW9kZWwgPSBsb2FkKG9wZW4oc3RyKG1vZGVsX2ZpbGUpLCAicmIiKSkKCiAgICBkZWYgcHJlZGljdChzZWxmLCBib2R5KToKICAgICAgICB0cnk6CiAgICAgICAgICAgIGZlYXRzID0gbnAuYXNhcnJheShib2R5WyJpbnN0YW5jZXMiXSwgZHR5cGU9bnAuZmxvYXQzMikucmVzaGFwZSgtMSwgNSkKICAgICAgICAgICAgcmVzdWx0ID0gc2VsZi5tb2RlbC5wcmVkaWN0KGZlYXRzLCB2YWxpZGF0ZV9mZWF0dXJlcz1GYWxzZSkKICAgICAgICAgICAgcmV0dXJuIHJlc3VsdC50b2xpc3QoKQogICAgICAgIGV4Y2VwdCBFeGNlcHRpb24gYXMgZToKICAgICAgICAgICAgcmFpc2UgRXhjZXB0aW9uKCJGYWlsZWQgdG8gcHJlZGljdCAlcyIgJSBlKQpmcm9tIG1scnVuLnJ1bnRpbWVzIGltcG9ydCBudWNsaW9faW5pdF9ob29rCmRlZiBpbml0X2NvbnRleHQoY29udGV4dCk6CiAgICBudWNsaW9faW5pdF9ob29rKGNvbnRleHQsIGdsb2JhbHMoKSwgJ3NlcnZpbmcnKQoKZGVmIGhhbmRsZXIoY29udGV4dCwgZXZlbnQpOgogICAgcmV0dXJuIGNvbnRleHQubWxydW5faGFuZGxlcihjb250ZXh0LCBldmVudCkK
+  env: []
+  base_spec: ''
   source: ''
-  function_kind: serving
   build:
+    functionSourceCode: aW1wb3J0IG9zCmltcG9ydCBqc29uCmltcG9ydCBudW1weSBhcyBucAppbXBvcnQgeGdib29zdCBhcyB4Z2IKZnJvbSBjbG91ZHBpY2tsZSBpbXBvcnQgbG9hZAppbXBvcnQgbWxydW4KCgpjbGFzcyBYR0Jvb3N0TW9kZWwobWxydW4ucnVudGltZXMuTUxNb2RlbFNlcnZlcik6CiAgICBkZWYgbG9hZChzZWxmKToKICAgICAgICBtb2RlbF9maWxlLCBleHRyYV9kYXRhID0gc2VsZi5nZXRfbW9kZWwoIi5wa2wiKQogICAgICAgIHNlbGYubW9kZWwgPSBsb2FkKG9wZW4oc3RyKG1vZGVsX2ZpbGUpLCAicmIiKSkKCiAgICBkZWYgcHJlZGljdChzZWxmLCBib2R5KToKICAgICAgICB0cnk6CiAgICAgICAgICAgIGZlYXRzID0gbnAuYXNhcnJheShib2R5WyJpbnN0YW5jZXMiXSwgZHR5cGU9bnAuZmxvYXQzMikucmVzaGFwZSgtMSwgNSkKICAgICAgICAgICAgcmVzdWx0ID0gc2VsZi5tb2RlbC5wcmVkaWN0KGZlYXRzLCB2YWxpZGF0ZV9mZWF0dXJlcz1GYWxzZSkKICAgICAgICAgICAgcmV0dXJuIHJlc3VsdC50b2xpc3QoKQogICAgICAgIGV4Y2VwdCBFeGNlcHRpb24gYXMgZToKICAgICAgICAgICAgcmFpc2UgRXhjZXB0aW9uKCJGYWlsZWQgdG8gcHJlZGljdCAlcyIgJSBlKQ==
     commands: []
-    code_origin: http://github.com/aviaIguazio/functions.git#5284834fc83e95de550c22d0eb8dc30f5469dd25:/Users/aviasulin/PycharmProjects/mlrun/functions/xgb_serving/xgb_serving.py
+    code_origin: https://github.com/daniels290813/functions.git#55a79c32be5d233cc11efcf40cd3edbe309bfdef:/home/kali/functions/xgb_serving/xgb_serving.py
   default_handler: handler
   affinity: null
 verbose: false